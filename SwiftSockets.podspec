--- conflicted
+++ resolved
@@ -1,10 +1,6 @@
 Pod::Spec.new do |s|
   s.name             = "SwiftSockets"
-<<<<<<< HEAD
   s.version          = "0.22.2"
-=======
-  s.version          = "0.22.3"
->>>>>>> 89788a35
   s.summary          = "A simple GCD based socket wrapper for Swift"
   s.description      = <<-DESC
                        A simple GCD based socket wrapper for Swift.
